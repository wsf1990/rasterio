--- conflicted
+++ resolved
@@ -1,13 +1,8 @@
-<<<<<<< HEAD
 """$ rio warp"""
 
-
-from math import ceil
-=======
 import logging
 from math import ceil, floor, log
 import warnings
->>>>>>> 2b24ac03
 
 import click
 from cligj import files_inout_arg, format_opt
@@ -275,31 +270,15 @@
             out_kwargs.update(**creation_options)
 
             with rasterio.open(output, 'w', **out_kwargs) as dst:
-<<<<<<< HEAD
-                for i in range(1, src.count + 1):
-
-                    reproject(
-                        source=rasterio.band(src, i),
-                        destination=rasterio.band(dst, i),
-                        src_transform=src.transform,
-                        src_crs=src.crs,
-                        src_nodata=src_nodata,
-                        dst_transform=out_kwargs['transform'],
-                        dst_crs=out_kwargs['crs'],
-                        dst_nodata=dst_nodata,
-                        resampling=resampling,
-                        num_threads=threads)
-=======
                 reproject(
                     source=rasterio.band(src, list(range(1, src.count + 1))),
                     destination=rasterio.band(
                         dst, list(range(1, src.count + 1))),
-                    src_transform=src.affine,
+                    src_transform=src.transform,
                     src_crs=src.crs,
                     src_nodata=src_nodata,
                     dst_transform=out_kwargs['transform'],
                     dst_crs=out_kwargs['crs'],
                     dst_nodata=dst_nodata,
                     resampling=resampling,
-                    num_threads=threads)
->>>>>>> 2b24ac03
+                    num_threads=threads)