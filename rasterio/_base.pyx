--- conflicted
+++ resolved
@@ -25,13 +25,8 @@
     ColorInterp, Compression, Interleaving, MaskFlags, PhotometricInterp)
 from rasterio.env import Env
 from rasterio.errors import (
-<<<<<<< HEAD
     RasterioIOError, CRSError, DriverRegistrationError, NotGeoreferencedWarning,
-    RasterioDeprecationWarning, RasterBlockError, BandOverviewError)
-=======
-    RasterioIOError, CRSError, DriverRegistrationError,
-    NotGeoreferencedWarning, RasterBlockError)
->>>>>>> 12acfabf
+    RasterBlockError, BandOverviewError)
 from rasterio.profiles import Profile
 from rasterio.transform import Affine, guard_transform, tastes_like_gdal
 from rasterio.vfs import parse_path, vsi_path
