--- conflicted
+++ resolved
@@ -8,18 +8,11 @@
 import math
 import warnings
 
-<<<<<<< HEAD
 from rasterio._err import (
     CPLErrors, GDALError, CPLE_IllegalArgError, CPLE_OpenFailedError,
     CPLE_NotSupportedError)
 from rasterio.crs import CRS
 from rasterio import dtypes
-=======
-from rasterio import dtypes
-from rasterio._err import (
-    CPLErrors, GDALError, CPLE_IllegalArg, CPLE_OpenFailed, CPLE_NotSupported)
-from rasterio cimport _gdal
->>>>>>> 4afb610d
 from rasterio.coords import BoundingBox
 from rasterio.crs import CRS
 from rasterio.enums import (
@@ -478,12 +471,7 @@
     def window(self, left, bottom, right, top, boundless=False):
         """Returns the window corresponding to the world bounding box.
         If boundless is False, window is limited to extent of this dataset."""
-<<<<<<< HEAD
-        window = get_window(left, bottom, right, top, self.affine)
-=======
-
         window = get_window(left, bottom, right, top, self.transform)
->>>>>>> 4afb610d
         if boundless:
             return window
         else:
