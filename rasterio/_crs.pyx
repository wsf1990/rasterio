--- conflicted
+++ resolved
@@ -74,10 +74,7 @@
             return srcwkt.decode('utf-8')
         finally:
             CPLFree(srcwkt)
-<<<<<<< HEAD
             _safe_osr_release(osr)
-=======
-            OSRRelease(osr)
 
     @classmethod
     def from_wkt(cls, wkt):
@@ -109,5 +106,4 @@
             return cls.from_string(proj4.decode('utf-8'))
         finally:
             CPLFree(proj4)
-            OSRRelease(osr)
->>>>>>> 1f3514ea
+            _safe_osr_relase(osr)